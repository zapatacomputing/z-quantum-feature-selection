import numpy as np
from cvxopt import matrix, solvers
from scipy.stats import pearsonr
from scipy.optimize import minimize, LinearConstraint
from sklearn.feature_selection import mutual_info_classif, mutual_info_regression
from typing import List, Optional, Union

<<<<<<< HEAD

def construct_pearson_corr_relevance_vector(
    feature_matrix: np.ndarray, label_vector: np.ndarray
) -> np.ndarray:
=======
solvers.options['show_progress'] = False

def construct_pearson_corr_relevance_vector(feature_matrix, label_vector):
>>>>>>> 49784235
    """Constructs the Pearson correlation relevance vector of a feature matrix and vector of discrete labels.
        This follows the construction of F on pg. 1495 of 'Rodriguez-Lujan, Irene, et al. "Quadratic programming
        feature selection." Journal of Machine Learning Research (2010).'

    Args:
        feature_matrix: 2D array with features along the columns and data points along the rows.
        label_vector: 1D array with each data point assigned to a column.

    Returns:
        relevance_vector: 1D array assigning a Pearson correlation relevance score to each feature.
    """

    # TODO: check if input label vector has integer values
    num_of_samples, num_of_features = feature_matrix.shape

    classes = list(set(label_vector))
    num_of_classes = len(classes)
    class_probs = np.zeros(num_of_classes)
    binary_label_matrix = np.zeros((num_of_samples, num_of_classes))
    for j in range(num_of_classes):
        binary_label_matrix[:, j] = np.where(label_vector == classes[j], 1.0, 0.0)
        class_probs[j] = np.sum(binary_label_matrix[:, j]) / num_of_samples

    relevance_vector = np.zeros(num_of_features)
    for i in range(num_of_features):
        for j in range(num_of_classes):
            relevance_vector[i] += (
                np.abs(pearsonr(feature_matrix[:, i], binary_label_matrix[:, j])[0])
                * class_probs[j]
            )

    return relevance_vector


def construct_mutual_info_relevance_vector(
    feature_matrix: np.ndarray, label_vector: np.ndarray, seed=None
) -> np.ndarray:
    """Constructs the mutual information relevance vector of a feature matrix and vector of discrete labels.
        See https://scikit-learn.org/stable/modules/generated/sklearn.feature_selection.mutual_info_classif.html

    Args:
        feature_matrix (np.ndarray): 2D array with features along the columns and data points along the rows.
        label_vector (np.ndarray of ints): 1D array with each data point assigned to a column.

    Returns:
        relevance_vector (np.ndarray): 1D array assigning a mutual information relevance score to each feature.
    """

    if seed is not None:
        np.random.seed(seed=seed)

    relevance_vector = mutual_info_classif(feature_matrix, label_vector)

    return relevance_vector


def construct_pearson_corr_redundancy_matrix(feature_matrix):
    """Constructs the Pearson correlation redundancy matrix of a feature matrix.
        This follows the construction of rho_ij in eq. 3 of 'Rodriguez-Lujan, Irene, et al. "Quadratic programming
        feature selection." Journal of Machine Learning Research (2010).'

    Args:
        feature_matrix (np.ndarray): 2D array with features along the columns and data points along the rows.

    Returns:
        redundancy_matrix (np.ndarray): 2D square array assigning a Pearson correlation score to each pair of features.
    """

    redundancy_matrix = np.abs(np.corrcoef(feature_matrix.T))

    return redundancy_matrix


def construct_mutual_info_redundancy_matrix(feature_matrix, seed=None):
    """Constructs the mutual information redundancy matrix of a feature matrix.
    See https://scikit-learn.org/stable/modules/generated/sklearn.feature_selection.mutual_info_regression.html

    Args:
        feature_matrix (np.ndarray): 2D array with features along the columns and data points along the rows.
        seed (int): random seed.

    Returns:
        redundancy_matrix (np.ndarray): 2D square array assigning a mutual information score to each pair of features.
    """
    if seed is not None:
        np.random.seed(seed=seed)
    num_of_features = len(feature_matrix[0])

    # Compute mutual information between data points
<<<<<<< HEAD
    list_of_mutual_info_vectors = [
        mutual_info_regression(feature_matrix, feature_matrix[:, i])
        for i in range(num_of_features)
    ]

    redundancy_matrix = np.vstack(list_of_mutual_info_vectors)
=======
    list_of_mutual_info_vectors = [mutual_info_regression(feature_matrix, feature_matrix[:, i]) for i in range(num_of_features)]
    
    redundancy_matrix =  np.vstack(list_of_mutual_info_vectors)
    redundancy_matrix = (redundancy_matrix + redundancy_matrix.T) / 2.0
>>>>>>> 49784235

    return redundancy_matrix


def _weight_features_with_quadratic_programming(
    redundancy_matrix, relevance_vector, alpha
):
    """Assigns an importance weight to each feature according to the output of a quadratic program following the methodology of
    'Rodriguez-Lujan, Irene, et al. "Quadratic programming feature selection." Journal of Machine Learning Research (2010).'

    Args:
        redundancy_matrix (np.ndarray): 2D square array assigning a correlation score to each pair of features.
        relevance_vector (np.ndarray): 1D array assigning a relevance score to each feature.
        alpha (float): parameter between 0 and 1 which weights the importance of relevance (towards 1) vs redundancy (towards 0).

    Returns:
        weight_vector (np.ndarray): 1D array assigning an importance weight to each feature.
    """

    num_of_features = len(relevance_vector)
    P = matrix(redundancy_matrix * (1.0 - alpha))
    q = matrix(-relevance_vector * alpha)
    G = matrix(-np.eye(num_of_features))
    h = matrix(np.zeros(num_of_features))
    A = matrix(np.ones((1, num_of_features)))
    b = matrix(np.ones(1))
    opt_x = solvers.qp(P, q, G, h, A, b)["x"]
    weight_vector = np.array(np.squeeze(opt_x))

    return weight_vector


def quadratic_programming_feature_selection(
    redundancy_matrix, relevance_vector, num_of_chosen_features, alpha=None
):
    """Selects a subset of features based on a quadratic program following the methodology of
    'Rodriguez-Lujan, Irene, et al. "Quadratic programming feature selection." Journal of Machine Learning Research (2010).'

    Args:
        redundancy_matrix (np.ndarray): 2D square array assigning a correlation score to each pair of features.
        relevance_vector (np.ndarray): 1D array assigning a relevance score to each feature.
        num_of_chosen_features (int): number of features to be selected
        alpha (float): parameter between 0 and 1 which weights the importance of relevance (towards 1) vs redundancy (towards 0).

    Returns:
        chosen_ones (list): list of integers indexing the selected features.
        weight_vector (np.ndarray): 1D array assigning an importance weight to each of the original features.
    """
    # Ensure that the redundancy matrix is symmetric
    redundancy_matrix = (redundancy_matrix + redundancy_matrix.T) / 2.0

    # Set alpha as default if input is None
    if alpha is None:
        bar_q = np.mean(redundancy_matrix)
        bar_f = np.mean(relevance_vector)
        alpha = bar_q / (bar_q + bar_f)

    feature_weights = _weight_features_with_quadratic_programming(
        redundancy_matrix, relevance_vector, alpha
    )
    ranking = np.argsort(feature_weights)[::-1]
    # chosen_ones = set(ranking[:num_of_chosen_features])
    # Keeping as list so that the assignment of indices to features is preserved in output
    chosen_ones = ranking[:num_of_chosen_features]

    return chosen_ones, feature_weights


def greedy_mrmr_feature_selection(
    redundancy_matrix, relevance_vector, num_of_chosen_features, seed=None
):
    """Selects a subset of features based on a the Minimum Redundancy Maximum Relevance method found here:
    https://en.wikipedia.org/wiki/Feature_selection#Minimum-redundancy-maximum-relevance_(mRMR)_feature_selection

    Args:
        redundancy_matrix (np.ndarray): 2D square array assigning a correlation score to each pair of features.
        relevance_vector (np.ndarray): 1D array assigning a relevance score to each feature.
        num_of_chosen_features (int): number of features to be selected
        seed (int): random seed.

    Returns:
        chosen_ones (set): set of integers indexing the selected features.
        mrmr (float): final mrmr score of selected subset of features.
        avg_relevance: average relevance score of selected subset of features.
        avg_redundancy: average redundancy score of selected subset of features.
    """

    if seed is not None:
        np.random.seed(seed=seed)

    # Ensure that the redundancy matrix is symmetric
    redundancy_matrix = (redundancy_matrix + redundancy_matrix.T) / 2.0

    num_of_features = len(relevance_vector)
    chosen_ones = set()
    avg_relevance = 0.0
    avg_redundancy = 0.0
    mrmr = avg_relevance - avg_redundancy

    # Add feature indexes until k have been chosen
    while len(chosen_ones) < num_of_chosen_features:
        best_mrmr = None
        best_feature_idx = None

        # Find the best feature from the remaining set according to mrmr (randomizing order in
        # case two features have the same mrmr)
        for i in np.random.permutation(range(num_of_features)):

            # Skip if i has already been chosen
            if i in chosen_ones:
                continue

            # Compute mrmr when feature is included
            new_relevance = avg_relevance * len(chosen_ones) + relevance_vector[i]
            new_avg_relevance = new_relevance / (len(chosen_ones) + 1)
            new_redundancy = (
                avg_redundancy * len(chosen_ones) ** 2
                + 2 * np.sum([redundancy_matrix[i, k] for k in chosen_ones])
                + redundancy_matrix[i, i]
            )
            new_avg_redundancy = new_redundancy / (len(chosen_ones) + 1) ** 2
            new_mrmr = new_avg_relevance - new_avg_redundancy

            # Update best_mrmr and feature index if better is found
            if best_mrmr is None or new_mrmr > best_mrmr:
                best_mrmr = new_mrmr
                best_feature_idx = i
                best_avg_relevance = new_avg_relevance
                best_avg_redundacy = new_avg_redundancy

        # Add new feature to chosen ones and update optimization quantities
        chosen_ones.add(best_feature_idx)
        mrmr = best_mrmr
        avg_relevance = best_avg_relevance
        avg_redundancy = best_avg_redundacy

    return chosen_ones, mrmr, avg_relevance, avg_redundancy


def generate_reduced_quadratic_program_with_qpfs(
    redundancy_matrix,
    relevance_vector,
    num_active_features,
    constant_contribution=np.zeros(1),
    num_frozen_features=0,
    alpha=None,
    frozen_vector_strategy="QUBO",
):
    """Generates a reduced instance of the quadratic programming feature selection problem. Splits features into frozen, active, and deselected
    corresponding respectively to those automatically chosen, those to be used in the reduced instance, and those to be automatically deselected.
    The reduced instances are constructed by evaluating certain entries in the optimization argument x to yield an effective constrained instance:
    Letting

    x = x_d \oplus x_a \oplus x_f,

    where
    x_d is the all-zero vector on the "deslected features"
    x_a is the remaining optimization variable on the "active features"
    x_f is the vector of weight assignments for the "frozen features" (the weights vary according to the frozen_vector_strategy)

    The entries corresponding to these vectors are determined by the chosen number of corresponding features, the weights of the full QPFS weight
    assignment, and the frozen_vector_strategy (see below). These assignments result in the following reduced quadratic program:
<<<<<<< HEAD

    (x_d \oplus x_a \oplus x_f) Q (x_d \oplus x_a \oplus x_f) + f (x_d \oplus x_a \oplus x_f)
    = x_a Q' x_a + f' x_a + c
=======
    
    0.5 * (x_d \oplus x_a \oplus x_f) Q (x_d \oplus x_a \oplus x_f) + f (x_d \oplus x_a \oplus x_f)
    = 0.5 * x_a Q' x_a + f' x_a + c
>>>>>>> 49784235

    where
    Q' is the submatrix of Q of active features
    f' is the subvector of f of active features plus (x_f * Q) (arising from the cross terms in the first term)
    c  is the constant contribution formed by 0.5 (x_f Q x_f) + (f x_f)

    There are several optional strategies for constructing this reduces quadratic program. They vary according to whether the optimal value
    is consistent with the reduced QUBO problem, the reduced QPFS problem, or a hybrid of the two. These are as follows:
    "QUBO": frozen vector is an array of all ones, corresponding to the QUBO automatically selecting those features.
    "QPFS": frozen vector is the subvector of feature weights from the full-instance QPFS weight assignments.
    "hybrid": frozen vector is the uniform distribution with total weight given by the sum of the frozen feature weights from QPFS.

    Args:
        redundancy_matrix (np.ndarray): 2D square array assigning a correlation score to each pair of features.
        relevance_vector (np.ndarray): 1D array assigning a relevance score to each feature.
        num_active_features(int): number of features of reduced problem
        num_frozen_features(int): number of features to be automatically selected
        alpha (float): parameter between 0 and 1 which weights the importance of relevance (towards 1) vs redundancy (towards 0).
        frozen_vector_strategy (string): string indicating the strategy for constructing the frozen vector (e.g. "QUBO", "QPFS", "hybrid")

    Returns:
        reduced_redundancy_matrix (np.ndarray): 2D square array assigning a correlation score to each pair of active features.
        reduced_relevance_vector (np.ndarray): 1D array assigning a relevance score to the active features.
        constant_contribution (np.array): single number representing the constant contribution to the QP score from frozen features
        deselected_features (list): list of features not to be selected
        active_features (list): list of features to include in reduced problem
        frozen_features (list): of features automatically selected in reduced problem
<<<<<<< HEAD
        constant_contribution (np.array): single number representing the constant contribution to the QP score from frozen features
        frozen_vector_strategy (string): string indicating the strategy for constructing the frozen vector (e.g. "QUBO", "QPFS", "hybrid")
    """

    num_features = relevance_vector.size

    _, feature_weights = quadratic_programming_feature_selection(
        redundancy_matrix, relevance_vector, num_features
    )
=======
    """ 

    num_features = relevance_vector.size

    # Ensure that the redundancy matrix is symmetric
    redundancy_matrix = (redundancy_matrix + redundancy_matrix.T) / 2.0

    # Set alpha as default if input is None
    if alpha is None:
        bar_q = np.mean(redundancy_matrix)
        bar_f = np.mean(relevance_vector)
        alpha = bar_q / (bar_q + bar_f)

    _, feature_weights = quadratic_programming_feature_selection(redundancy_matrix, 
                                                                relevance_vector, 
                                                                num_features,
                                                                alpha=alpha)
>>>>>>> 49784235

    # print("redundancy_matrix", redundancy_matrix)
    # print("relevance_vector", relevance_vector)
    # print("feature_weights", feature_weights)
    # Check to make sure that num_frozen + num_selected is less than total
    if num_active_features + num_frozen_features > num_features:
<<<<<<< HEAD
        raise ValueError(
            "Number of active features plus number of frozen features must be less than number of features in relevance"
        )

    # Set alpha as default if input is None
    if alpha is None:
        bar_q = np.mean(redundancy_matrix)
        bar_f = np.mean(relevance_vector)
        alpha = bar_q / (bar_q + bar_f)
=======
        raise ValueError("Number of active features plus number of frozen features must be less than number of features in relevance")
    
>>>>>>> 49784235

    # For each rank (0 is lowest), list entry is the feature index
    # sorted_features = np.argsort(feature_weights)[::-1]
    sorted_features = np.argsort(feature_weights)
    # print("sorted_features", sorted_features)

    # Get lists of frozen, active, and deselected features
    num_deselected_features = num_features - (num_active_features + num_frozen_features)
    deselected_features = sorted_features[:num_deselected_features]
    active_features = sorted_features[
        num_deselected_features : num_deselected_features + num_active_features
    ]
    frozen_features = sorted_features[num_deselected_features + num_active_features :]
    # print(deselected_features, active_features, frozen_features)

    # Get the effective redundancy matrix and relevance vector
    effective_redundancy_matrix = (1 - alpha) * redundancy_matrix
    effective_relevance_vector = - alpha * relevance_vector

    ### Compute reduced redundancy matrix by simply extracting the submatrix of active features
<<<<<<< HEAD
    reduced_redundancy_matrix = redundancy_matrix[
        np.ix_(active_features, active_features)
    ]
=======
    reduced_redundancy_matrix = effective_redundancy_matrix[np.ix_(active_features, active_features)] 
>>>>>>> 49784235
    # print("reduced_redundancy_matrix", reduced_redundancy_matrix)

    ### Generate frozen weights vector according to strategy
    if frozen_vector_strategy == "QUBO":
        frozen_weights_vector = np.ones(num_frozen_features)

    elif frozen_vector_strategy == "QPFS":
        frozen_weights_vector = feature_weights[frozen_features]

    elif frozen_vector_strategy == "hybrid":
        weight_of_frozen_features = np.sum(feature_weights[frozen_features])
<<<<<<< HEAD
        frozen_weights_vector = (
            weight_of_frozen_features
            * np.ones(num_frozen_features)
            / num_frozen_features
        )
=======
        frozen_weights_vector = weight_of_frozen_features * np.ones(num_frozen_features) / num_frozen_features
>>>>>>> 49784235

    else:
        raise ValueError(
            f"Frozen vector strategy {frozen_vector_strategy} not currently supported. Please select consult doc strings for valid options."
        )

    # print("frozen_weights_vector", frozen_weights_vector)

    ### Compute reduced relevance vector
<<<<<<< HEAD
    frozen_active_redundancy_matrix = redundancy_matrix[
        np.ix_(frozen_features, active_features)
    ]
=======
    frozen_active_redundancy_matrix = effective_redundancy_matrix[np.ix_(frozen_features, active_features)] 
>>>>>>> 49784235
    # print("frozen_active_redundancy_matrix", frozen_active_redundancy_matrix)
    frozen_redundancy_contribution_vector = (
        frozen_weights_vector @ frozen_active_redundancy_matrix
    )
    # print("frozen_redundancy_contribution_vector", frozen_redundancy_contribution_vector)
<<<<<<< HEAD
    reduced_relevance_vector = (
        relevance_vector[active_features].T + 2 * frozen_redundancy_contribution_vector
    )
    # print("reduced_relevance_vector", reduced_relevance_vector)

    ### TODO: Alternatively, add constant term to diagonal of redundandy matrix?
    frozen_redundancy_matrix = redundancy_matrix[
        np.ix_(frozen_features, frozen_features)
    ]
    # print("frozen_redundancy_matrix", frozen_redundancy_matrix)
    frozen_relevance_vector = relevance_vector[frozen_features]
    # print("frozen_relevance_vector", frozen_relevance_vector)
    constant_from_frozen_redundancy = np.dot(
        frozen_weights_vector, frozen_redundancy_matrix @ frozen_weights_vector
    )
=======
    reduced_relevance_vector = frozen_redundancy_contribution_vector + effective_relevance_vector[active_features] 
    # print("reduced_relevance_vector", reduced_relevance_vector)

    ### TODO: Alternatively, add constant term to diagonal of redundandy matrix?
    frozen_redundancy_matrix = effective_redundancy_matrix[np.ix_(frozen_features, frozen_features)] 
    # print("frozen_redundancy_matrix", frozen_redundancy_matrix)
    frozen_relevance_vector = effective_relevance_vector[frozen_features]
    # print("frozen_relevance_vector", frozen_relevance_vector)
    constant_from_frozen_redundancy = np.dot(frozen_weights_vector, frozen_redundancy_matrix @ frozen_weights_vector) * 0.5
>>>>>>> 49784235
    # print("constant_from_frozen_redundancy", constant_from_frozen_redundancy)
    constant_from_frozen_relevancy = frozen_weights_vector @ frozen_relevance_vector
    # print("constant_from_frozen_relevancy", constant_from_frozen_relevancy)
    constant_contribution = (
        constant_from_frozen_redundancy + constant_from_frozen_relevancy
    )
    # print("constant_contribution", constant_contribution)

    return (
        reduced_redundancy_matrix,
        reduced_relevance_vector,
        constant_contribution,
        deselected_features,
        active_features,
        frozen_features,
    )<|MERGE_RESOLUTION|>--- conflicted
+++ resolved
@@ -5,16 +5,12 @@
 from sklearn.feature_selection import mutual_info_classif, mutual_info_regression
 from typing import List, Optional, Union
 
-<<<<<<< HEAD
+solvers.options["show_progress"] = False
+
 
 def construct_pearson_corr_relevance_vector(
     feature_matrix: np.ndarray, label_vector: np.ndarray
 ) -> np.ndarray:
-=======
-solvers.options['show_progress'] = False
-
-def construct_pearson_corr_relevance_vector(feature_matrix, label_vector):
->>>>>>> 49784235
     """Constructs the Pearson correlation relevance vector of a feature matrix and vector of discrete labels.
         This follows the construction of F on pg. 1495 of 'Rodriguez-Lujan, Irene, et al. "Quadratic programming
         feature selection." Journal of Machine Learning Research (2010).'
@@ -104,19 +100,13 @@
     num_of_features = len(feature_matrix[0])
 
     # Compute mutual information between data points
-<<<<<<< HEAD
     list_of_mutual_info_vectors = [
         mutual_info_regression(feature_matrix, feature_matrix[:, i])
         for i in range(num_of_features)
     ]
 
     redundancy_matrix = np.vstack(list_of_mutual_info_vectors)
-=======
-    list_of_mutual_info_vectors = [mutual_info_regression(feature_matrix, feature_matrix[:, i]) for i in range(num_of_features)]
-    
-    redundancy_matrix =  np.vstack(list_of_mutual_info_vectors)
     redundancy_matrix = (redundancy_matrix + redundancy_matrix.T) / 2.0
->>>>>>> 49784235
 
     return redundancy_matrix
 
@@ -279,15 +269,9 @@
 
     The entries corresponding to these vectors are determined by the chosen number of corresponding features, the weights of the full QPFS weight
     assignment, and the frozen_vector_strategy (see below). These assignments result in the following reduced quadratic program:
-<<<<<<< HEAD
-
-    (x_d \oplus x_a \oplus x_f) Q (x_d \oplus x_a \oplus x_f) + f (x_d \oplus x_a \oplus x_f)
-    = x_a Q' x_a + f' x_a + c
-=======
-    
+
     0.5 * (x_d \oplus x_a \oplus x_f) Q (x_d \oplus x_a \oplus x_f) + f (x_d \oplus x_a \oplus x_f)
     = 0.5 * x_a Q' x_a + f' x_a + c
->>>>>>> 49784235
 
     where
     Q' is the submatrix of Q of active features
@@ -315,18 +299,9 @@
         deselected_features (list): list of features not to be selected
         active_features (list): list of features to include in reduced problem
         frozen_features (list): of features automatically selected in reduced problem
-<<<<<<< HEAD
         constant_contribution (np.array): single number representing the constant contribution to the QP score from frozen features
         frozen_vector_strategy (string): string indicating the strategy for constructing the frozen vector (e.g. "QUBO", "QPFS", "hybrid")
     """
-
-    num_features = relevance_vector.size
-
-    _, feature_weights = quadratic_programming_feature_selection(
-        redundancy_matrix, relevance_vector, num_features
-    )
-=======
-    """ 
 
     num_features = relevance_vector.size
 
@@ -339,18 +314,15 @@
         bar_f = np.mean(relevance_vector)
         alpha = bar_q / (bar_q + bar_f)
 
-    _, feature_weights = quadratic_programming_feature_selection(redundancy_matrix, 
-                                                                relevance_vector, 
-                                                                num_features,
-                                                                alpha=alpha)
->>>>>>> 49784235
+    _, feature_weights = quadratic_programming_feature_selection(
+        redundancy_matrix, relevance_vector, num_features, alpha=alpha
+    )
 
     # print("redundancy_matrix", redundancy_matrix)
     # print("relevance_vector", relevance_vector)
     # print("feature_weights", feature_weights)
     # Check to make sure that num_frozen + num_selected is less than total
     if num_active_features + num_frozen_features > num_features:
-<<<<<<< HEAD
         raise ValueError(
             "Number of active features plus number of frozen features must be less than number of features in relevance"
         )
@@ -360,10 +332,6 @@
         bar_q = np.mean(redundancy_matrix)
         bar_f = np.mean(relevance_vector)
         alpha = bar_q / (bar_q + bar_f)
-=======
-        raise ValueError("Number of active features plus number of frozen features must be less than number of features in relevance")
-    
->>>>>>> 49784235
 
     # For each rank (0 is lowest), list entry is the feature index
     # sorted_features = np.argsort(feature_weights)[::-1]
@@ -381,16 +349,12 @@
 
     # Get the effective redundancy matrix and relevance vector
     effective_redundancy_matrix = (1 - alpha) * redundancy_matrix
-    effective_relevance_vector = - alpha * relevance_vector
+    effective_relevance_vector = -alpha * relevance_vector
 
     ### Compute reduced redundancy matrix by simply extracting the submatrix of active features
-<<<<<<< HEAD
-    reduced_redundancy_matrix = redundancy_matrix[
+    reduced_redundancy_matrix = effective_redundancy_matrix[
         np.ix_(active_features, active_features)
     ]
-=======
-    reduced_redundancy_matrix = effective_redundancy_matrix[np.ix_(active_features, active_features)] 
->>>>>>> 49784235
     # print("reduced_redundancy_matrix", reduced_redundancy_matrix)
 
     ### Generate frozen weights vector according to strategy
@@ -402,15 +366,11 @@
 
     elif frozen_vector_strategy == "hybrid":
         weight_of_frozen_features = np.sum(feature_weights[frozen_features])
-<<<<<<< HEAD
         frozen_weights_vector = (
             weight_of_frozen_features
             * np.ones(num_frozen_features)
             / num_frozen_features
         )
-=======
-        frozen_weights_vector = weight_of_frozen_features * np.ones(num_frozen_features) / num_frozen_features
->>>>>>> 49784235
 
     else:
         raise ValueError(
@@ -420,45 +380,31 @@
     # print("frozen_weights_vector", frozen_weights_vector)
 
     ### Compute reduced relevance vector
-<<<<<<< HEAD
-    frozen_active_redundancy_matrix = redundancy_matrix[
+    frozen_active_redundancy_matrix = effective_redundancy_matrix[
         np.ix_(frozen_features, active_features)
     ]
-=======
-    frozen_active_redundancy_matrix = effective_redundancy_matrix[np.ix_(frozen_features, active_features)] 
->>>>>>> 49784235
     # print("frozen_active_redundancy_matrix", frozen_active_redundancy_matrix)
     frozen_redundancy_contribution_vector = (
         frozen_weights_vector @ frozen_active_redundancy_matrix
     )
     # print("frozen_redundancy_contribution_vector", frozen_redundancy_contribution_vector)
-<<<<<<< HEAD
     reduced_relevance_vector = (
-        relevance_vector[active_features].T + 2 * frozen_redundancy_contribution_vector
+        frozen_redundancy_contribution_vector
+        + effective_relevance_vector[active_features]
     )
     # print("reduced_relevance_vector", reduced_relevance_vector)
 
     ### TODO: Alternatively, add constant term to diagonal of redundandy matrix?
-    frozen_redundancy_matrix = redundancy_matrix[
+    frozen_redundancy_matrix = effective_redundancy_matrix[
         np.ix_(frozen_features, frozen_features)
     ]
     # print("frozen_redundancy_matrix", frozen_redundancy_matrix)
-    frozen_relevance_vector = relevance_vector[frozen_features]
-    # print("frozen_relevance_vector", frozen_relevance_vector)
-    constant_from_frozen_redundancy = np.dot(
-        frozen_weights_vector, frozen_redundancy_matrix @ frozen_weights_vector
-    )
-=======
-    reduced_relevance_vector = frozen_redundancy_contribution_vector + effective_relevance_vector[active_features] 
-    # print("reduced_relevance_vector", reduced_relevance_vector)
-
-    ### TODO: Alternatively, add constant term to diagonal of redundandy matrix?
-    frozen_redundancy_matrix = effective_redundancy_matrix[np.ix_(frozen_features, frozen_features)] 
-    # print("frozen_redundancy_matrix", frozen_redundancy_matrix)
     frozen_relevance_vector = effective_relevance_vector[frozen_features]
     # print("frozen_relevance_vector", frozen_relevance_vector)
-    constant_from_frozen_redundancy = np.dot(frozen_weights_vector, frozen_redundancy_matrix @ frozen_weights_vector) * 0.5
->>>>>>> 49784235
+    constant_from_frozen_redundancy = (
+        np.dot(frozen_weights_vector, frozen_redundancy_matrix @ frozen_weights_vector)
+        * 0.5
+    )
     # print("constant_from_frozen_redundancy", constant_from_frozen_redundancy)
     constant_from_frozen_relevancy = frozen_weights_vector @ frozen_relevance_vector
     # print("constant_from_frozen_relevancy", constant_from_frozen_relevancy)
